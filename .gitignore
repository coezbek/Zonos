--- conflicted
+++ resolved
@@ -11,11 +11,5 @@
 
 # Misc.
 .ipynb_checkpoints/
-<<<<<<< HEAD
-sample_advanced.wav
-sample.wav
 /*.wav
-.bash_history
-=======
-*.wav
->>>>>>> 828e199f
+.bash_history