[project]
name = "zonos"
version = "0.1.0"
description = "Text-to-speech by Zyphra"
readme = "README.md"
requires-python = ">=3.10"
dependencies = [
    "torch>=2.5.1",
    "setuptools",
    "packaging",
    "inflect>=7.5.0",
    "kanjize>=1.5.0",
    "numpy>=2.2.2",
    "phonemizer>=3.3.0",
    "sudachidict-full>=20241021",
    "sudachipy>=0.6.10",
    "torchaudio>=2.5.1",
    "transformers>=4.48.1",
    "soundfile>=0.13.1",
    "huggingface-hub>=0.28.1",
    "gradio>=5.15.0",
<<<<<<< HEAD
    "pyloudnorm>=0.1.1",
    "webrtcvad>=2.0.10",
    "audiobox-aesthetics>=0.0.3",
    "xxhash>=3.5.0",
=======
    "pytictoc>=1.5.3",
    "audiobox-aesthetics",
>>>>>>> 5181279f
]

# These are technically optional, but mamba-ssm is required to run hybrid models.
[project.optional-dependencies]
compile = [
    "flash-attn>=2.7.3",
    "mamba-ssm>=2.2.4",
    "causal-conv1d>=1.5.0.post8",
]

[tool.setuptools.packages.find]
include = ["zonos"]

[tool.uv]
no-build-isolation-package = ["flash-attn", "mamba-ssm", "causal-conv1d"]

[tool.uv.sources]
audiobox-aesthetics = { git = "https://github.com/coezbek/audiobox-aesthetics.git" }

[tool.ruff]
line-length = 120<|MERGE_RESOLUTION|>--- conflicted
+++ resolved
@@ -19,15 +19,11 @@
     "soundfile>=0.13.1",
     "huggingface-hub>=0.28.1",
     "gradio>=5.15.0",
-<<<<<<< HEAD
     "pyloudnorm>=0.1.1",
     "webrtcvad>=2.0.10",
-    "audiobox-aesthetics>=0.0.3",
     "xxhash>=3.5.0",
-=======
     "pytictoc>=1.5.3",
     "audiobox-aesthetics",
->>>>>>> 5181279f
 ]
 
 # These are technically optional, but mamba-ssm is required to run hybrid models.
